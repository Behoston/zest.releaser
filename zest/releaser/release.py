#! /usr/bin/env python2.4
# GPL, (c) Reinout van Rees
#
# Script to tag releases.
import logging
from commands import getoutput
import os
import sys
import zest.releaser.choose
import utils

logger = logging.getLogger('zest.releaser')


<<<<<<< HEAD
def main(return_tagdir=False):
=======
def main():
    vcs = zest.releaser.choose.version_control()
    
>>>>>>> 9db77085
    original_dir = os.getcwd()
    logging.basicConfig(level=utils.loglevel(),
                        format="%(levelname)s: %(message)s")

    version = vcs.version
    if not version:
        logger.critical("No version detected, so we can't do anything.")
        sys.exit()
    
    # check if a tag already exists
    if vcs.tag_exists(version):
        q = ("There is already a tag %s, show "
             "if there are differences?" % version)
        if utils.ask(q):
            diff_command = vcs.cmd_diff_last_commit_against_tag(version)
            print diff_command
            print getoutput(diff_command)
    else:
        print "To tag, you can use the following command:"
        cmd = vcs.cmd_create_tag(version)
        print cmd
        if utils.ask("Run this command"):
            print getoutput(cmd)
        else:
            sys.exit()

    # Check out tag in temp dir
    if utils.ask("Check out the tag (for tweaks or pypi upload)"):
        prefix = '%s-%s-' % (vcs.name, version)
        logger.info("Doing a checkout...")
        tagdir = vcs.prepare_checkout_dir(prefix)
        cmd = vcs.cmd_checkout_from_tag(version, tagdir)
        print getoutput(cmd)
        logger.info("Tag checkout placed in %s", tagdir)

        if utils.package_in_pypi(vcs.name):
            if utils.ask("We're on PYPI: make an egg of a fresh tag checkout"):
                os.chdir(tagdir)
                logger.info("Making egg...")
                print getoutput('%s setup.py sdist' % sys.executable)

                if utils.ask("Register and upload to pypi"):
                    result = getoutput(
                        '%s setup.py register sdist upload' % sys.executable)
                    lines = [line for line in result.split('\n')]
                    print 'Showing last few lines...'
                    for line in lines[-5:]:
                        print line
        else:
<<<<<<< HEAD
            logger.info("We're not registered with the cheeseshop.")
        os.chdir(original_dir)
        if return_tagdir:
            # At the end, for the benefit of fullrelease.
            return tagdir
=======
            logger.info("We're not registered with PyPI.")
        os.chdir(original_dir)
>>>>>>> 9db77085
<|MERGE_RESOLUTION|>--- conflicted
+++ resolved
@@ -9,16 +9,12 @@
 import zest.releaser.choose
 import utils
 
-logger = logging.getLogger('zest.releaser')
+logger = logging.getLogger('release')
 
 
-<<<<<<< HEAD
 def main(return_tagdir=False):
-=======
-def main():
     vcs = zest.releaser.choose.version_control()
-    
->>>>>>> 9db77085
+
     original_dir = os.getcwd()
     logging.basicConfig(level=utils.loglevel(),
                         format="%(levelname)s: %(message)s")
@@ -27,7 +23,7 @@
     if not version:
         logger.critical("No version detected, so we can't do anything.")
         sys.exit()
-    
+
     # check if a tag already exists
     if vcs.tag_exists(version):
         q = ("There is already a tag %s, show "
@@ -68,13 +64,8 @@
                     for line in lines[-5:]:
                         print line
         else:
-<<<<<<< HEAD
-            logger.info("We're not registered with the cheeseshop.")
+            logger.info("We're not registered with PyPI.")
         os.chdir(original_dir)
         if return_tagdir:
             # At the end, for the benefit of fullrelease.
-            return tagdir
-=======
-            logger.info("We're not registered with PyPI.")
-        os.chdir(original_dir)
->>>>>>> 9db77085
+            return tagdir