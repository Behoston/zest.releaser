# GPL, (c) Reinout van Rees
import logging
import os
import urllib2
import sys

from zest.releaser import baserelease
from zest.releaser import pypi
from zest.releaser import utils
from zest.releaser.utils import system

DATA = {
    # Documentation for self.data.  You get runtime warnings when something is
    # in self.data that is not in this list.  Embarrasment-driven
    # documentation!
    'workingdir': 'Original working directory',
    'name': 'Name of the project being released',
    'tagdir': '''Directory where the tag checkout is placed (*if* a tag
    checkout has been made)''',
    'version': "Version we're releasing",
    'tag_already_exists': "Internal detail, don't touch this :-)",
}

logger = logging.getLogger(__name__)


def package_in_pypi(package):
    """Check whether the package is registered on pypi"""
    url = 'http://pypi.python.org/simple/%s' % package
    try:
        urllib2.urlopen(url)
        return True
    except urllib2.HTTPError, e:
        logger.debug("Package not found on pypi: %s", e)
        return False


class Releaser(baserelease.Basereleaser):
    """Release the project by tagging it and optionally uploading to pypi."""

    def __init__(self):
        baserelease.Basereleaser.__init__(self)
        # Prepare some defaults for potential overriding.
        self.data.update(dict(
            # Nothing yet
        ))

    def prepare(self):
        """Collect some data needed for releasing"""
        self._grab_version()
        self._check_if_tag_already_exists()

    def execute(self):
        """Do the actual releasing"""
        self._make_tag()
        self._release()

    def _grab_version(self):
        """Just grab the version"""
        version = self.vcs.version
        if not version:
            logger.critical("No version detected, so we can't do anything.")
            sys.exit(1)
        self.data['version'] = version

    def _check_if_tag_already_exists(self):
        """Check if tag already exists and show the difference if so"""
        version = self.data['version']
        if self.vcs.tag_exists(version):
            self.data['tag_already_exists'] = True
            q = ("There is already a tag %s, show "
                 "if there are differences?" % version)
            if utils.ask(q):
                diff_command = self.vcs.cmd_diff_last_commit_against_tag(
                    version)
                print diff_command
                print system(diff_command)
        else:
            self.data['tag_already_exists'] = False

    def _make_tag(self):
        if self.data['tag_already_exists']:
            return
        cmds = self.vcs.cmd_create_tag(self.data['version'])
        if not isinstance(cmds, list):
            cmds = [cmds]
        if len(cmds) == 1:
            print "Tag needed to proceed, you can use the following command:"
        for cmd in cmds:
            print cmd
            if utils.ask("Run this command"):
                print system(cmd)
            else:
                # all commands are needed in order to proceed normally
                print "Please create a tag for %s yourself and rerun." % \
                    (self.data['version'],)
                sys.exit(1)
        if not self.vcs.tag_exists(self.data['version']):
            print "\nFailed to create tag %s!" % (self.data['version'],)
            sys.exit(1)

    def _upload_distributions(self, package):
        # See if creating an sdist actually works.  Also, this makes
        # the sdist available for plugins.
        logger.info("Making an egg of a fresh tag checkout.")
        print system(utils.setup_py('sdist'))
        if not self.pypiconfig.is_pypi_configured():
            logger.warn("You must have a properly configured %s file in "
                        "your home dir to upload an egg.",
                        pypi.DIST_CONFIG_FILE)
            return

        # First ask if we want to upload to pypi.
        use_pypi = package_in_pypi(package)
        if use_pypi:
            logger.info("This package is registered on PyPI.")
        else:
            logger.warn("This package is NOT registered on PyPI.")
        if self.pypiconfig.is_old_pypi_config():
            pypi_command = 'register sdist upload'
            shell_command = utils.setup_py(pypi_command)
            if use_pypi:
                default = True
                exact = False
            else:
                # We are not yet on pypi.  To avoid an 'Oops...,
                # sorry!' when registering and uploading an internal
                # package we default to False here.
                default = False
                exact = True
            if utils.ask("Register and upload to PyPI", default=default,
                         exact=exact):
                logger.info("Running: %s", shell_command)
                result = system(shell_command)
                utils.show_first_and_last_lines(result)

<<<<<<< HEAD
        # The user may have defined other servers to upload to.
        for server in pypiconfig.distutils_servers():
            commands = ('register', '-r', server, 'sdist',
                        'upload', '-r', server)
=======
        # If collective.dist is installed (or we are using
        # python2.6 or higher), the user may have defined
        # other servers to upload to.
        for server in self.pypiconfig.distutils_servers():
            if pypi.new_distutils_available():
                commands = ('register', '-r', server, 'sdist',
                            'upload', '-r', server)
            else:
                # This would be logical, given the lines above:
                # commands = ('mregister', '-r', server, 'sdist',
                #            'mupload', '-r', server)
                # But according to the collective.dist documentation
                # it should be this (with just one '-r'):
                commands = ('mregister', 'sdist',
                            'mupload', '-r', server)
>>>>>>> 3ad8afe0
            shell_command = utils.setup_py(' '.join(commands))
            default = True
            exact = False
            if server == 'pypi' and not use_pypi:
                # We are not yet on pypi.  To avoid an 'Oops...,
                # sorry!' when registering and uploading an internal
                # package we default to False here.
                default = False
                exact = True
            if utils.ask("Register and upload to %s" % server,
                         default=default, exact=exact):
                logger.info("Running: %s", shell_command)
                result = system(shell_command)
                utils.show_first_and_last_lines(result)

    def _release(self):
        """Upload the release, when desired"""
        # Does the user normally want a real release?  We are
        # interested in getting a sane default answer here, so you can
        # override it in the exceptional case but just hit Enter in
        # the usual case.
        main_files = os.listdir(self.data['workingdir'])
        if 'setup.py' not in main_files and 'setup.cfg' not in main_files:
            # Neither setup.py nor setup.cfg, so this is no python
            # package, so at least a pypi release is not useful.
            # Expected case: this is a buildout directory.
            default_answer = False
        else:
            default_answer = self.pypiconfig.want_release()

        if not utils.ask("Check out the tag (for tweaks or pypi/distutils "
                         "server upload)", default=default_answer):
            return

        package = self.vcs.name
        version = self.data['version']
        logger.info("Doing a checkout...")
        self.vcs.checkout_from_tag(version)
        self.data['tagdir'] = os.path.realpath(os.getcwd())
        logger.info("Tag checkout placed in %s", self.data['tagdir'])

        # Possibly fix setup.cfg.
        if self.setup_cfg.has_bad_commands():
            logger.info("This is not advisable for a release.")
            if utils.ask("Fix %s (and commit to tag if possible)" %
                         self.setup_cfg.config_filename, default=True):
                # Fix the setup.cfg in the current working directory
                # so the current release works well.
                self.setup_cfg.fix_config()
                # Now we may want to commit this.  Note that this is
                # only really useful for subversion, as for example in
                # git you are in a detached HEAD state, which is a
                # place where a commit will be lost.
                #
                # Ah, in the case of bazaar doing a commit is actually
                # harmful, as the commit ends up on the tip, instead
                # of only being done on a tag or branch.
                #
                # So the summary is:
                #
                # - svn: NEEDED, not harmful
                # - git: not needed, not harmful
                # - hg: not needed, not harmful
                # - bzr: not needed, HARMFUL
                #
                # So for clarity and safety we should only do this for
                # subversion.
                if self.vcs.internal_filename == '.svn':
                    command = self.vcs.cmd_commit(
                        "Fixed %s on tag for release" %
                        self.setup_cfg.config_filename)
                    print system(command)
                else:
                    logger.debug("Not committing in non-svn repository as "
                                 "this is not needed or may be harmful.")

        # Run extra entry point
        self._run_hooks('after_checkout')

        if 'setup.py' in os.listdir(self.data['tagdir']):
            self._upload_distributions(package)

        # Make sure we are in the expected directory again.
        os.chdir(self.vcs.workingdir)


def datacheck(data):
    """Entrypoint: ensure that the data dict is fully documented"""
    utils.is_data_documented(data, documentation=DATA)


def main(return_tagdir=False):
    utils.parse_options()
    logging.basicConfig(level=utils.loglevel(),
                        format="%(levelname)s: %(message)s")
    releaser = Releaser()
    releaser.run()
    if return_tagdir:
        # At the end, for the benefit of fullrelease.
        return releaser.data.get('tagdir')
    else:
        tagdir = releaser.data.get('tagdir')
        if tagdir:
            logger.info("Reminder: tag checkout is in %s", tagdir)<|MERGE_RESOLUTION|>--- conflicted
+++ resolved
@@ -134,28 +134,10 @@
                 result = system(shell_command)
                 utils.show_first_and_last_lines(result)
 
-<<<<<<< HEAD
         # The user may have defined other servers to upload to.
         for server in pypiconfig.distutils_servers():
             commands = ('register', '-r', server, 'sdist',
                         'upload', '-r', server)
-=======
-        # If collective.dist is installed (or we are using
-        # python2.6 or higher), the user may have defined
-        # other servers to upload to.
-        for server in self.pypiconfig.distutils_servers():
-            if pypi.new_distutils_available():
-                commands = ('register', '-r', server, 'sdist',
-                            'upload', '-r', server)
-            else:
-                # This would be logical, given the lines above:
-                # commands = ('mregister', '-r', server, 'sdist',
-                #            'mupload', '-r', server)
-                # But according to the collective.dist documentation
-                # it should be this (with just one '-r'):
-                commands = ('mregister', 'sdist',
-                            'mupload', '-r', server)
->>>>>>> 3ad8afe0
             shell_command = utils.setup_py(' '.join(commands))
             default = True
             exact = False
