# GPL, (c) Reinout van Rees
import logging
import os
import urllib2
import sys

from zest.releaser import baserelease
from zest.releaser import pypi
from zest.releaser import utils
from zest.releaser.utils import system

DATA = {
    # Documentation for self.data.  You get runtime warnings when something is
    # in self.data that is not in this list.  Embarrasment-driven
    # documentation!
    'workingdir': 'Original working directory',
    'name': 'Name of the project being released',
    'tagdir': '''Directory where the tag checkout is placed (*if* a tag
    checkout has been made)''',
    'version': "Version we're releasing",
    'tag_already_exists': "Internal detail, don't touch this :-)",
}

logger = logging.getLogger(__name__)


def package_in_pypi(package):
    """Check whether the package is registered on pypi"""
    url = 'http://pypi.python.org/simple/%s' % package
    try:
        urllib2.urlopen(url)
        return True
    except urllib2.HTTPError, e:
        logger.debug("Package not found on pypi: %s", e)
        return False


class Releaser(baserelease.Basereleaser):
    """Release the project by tagging it and optionally uploading to pypi."""

    def __init__(self):
        baserelease.Basereleaser.__init__(self)
        # Prepare some defaults for potential overriding.
        self.data.update(dict(
            # Nothing yet
        ))

    def prepare(self):
        """Collect some data needed for releasing"""
        self._grab_version()
        self._check_if_tag_already_exists()

    def execute(self):
        """Do the actual releasing"""
        self._make_tag()
        self._release()

    def _grab_version(self):
        """Just grab the version"""
        version = self.vcs.version
        if not version:
            logger.critical("No version detected, so we can't do anything.")
            sys.exit(1)
        self.data['version'] = version

    def _check_if_tag_already_exists(self):
        """Check if tag already exists and show the difference if so"""
        version = self.data['version']
        if self.vcs.tag_exists(version):
            self.data['tag_already_exists'] = True
            q = ("There is already a tag %s, show "
                 "if there are differences?" % version)
            if utils.ask(q):
                diff_command = self.vcs.cmd_diff_last_commit_against_tag(
                    version)
                print diff_command
                print system(diff_command)
        else:
            self.data['tag_already_exists'] = False

    def _make_tag(self):
        if self.data['tag_already_exists']:
            return
        cmds = self.vcs.cmd_create_tag(self.data['version'])
        if not isinstance(cmds, list):
            cmds = [cmds]
        if len(cmds) == 1:
            print "Tag needed to proceed, you can use the following command:"
        for cmd in cmds:
            print cmd
            if utils.ask("Run this command"):
                print system(cmd)
            else:
                # all commands are needed in order to proceed normally
                print "Please create a tag for %s yourself and rerun." % \
                    (self.data['version'],)
                sys.exit(1)
        if not self.vcs.tag_exists(self.data['version']):
            print "\nFailed to create tag %s!" % (self.data['version'],)
            sys.exit(1)

    def _upload_distributions(self, package):
<<<<<<< HEAD
        # See if creating an sdist actually works.  Also, this makes
        # the sdist available for plugins.
        logger.info("Making an sdist of a fresh tag checkout (in %s).",
                    self.data['tagdir'])
        print system(utils.setup_py('sdist'))
        if not self.pypiconfig.is_pypi_configured():
            logger.warn("You must have a properly configured %s file in "
                        "your home dir to upload an sdist.",
=======
        # See if creating an sdist (and maybe a wheel) actually works.
        # Also, this makes the sdist (and wheel) available for plugins.
        if self.pypiconfig.create_wheel():
            logger.info("Making a source distibution and wheel of a fresh "
                        "tag checkout.")
            print system(utils.setup_py('sdist bdist_wheel'))
        else:
            logger.info("Making a source distibution of a fresh tag checkout.")
            print system(utils.setup_py('sdist'))
        if not self.pypiconfig.is_pypi_configured():
            logger.warn("You must have a properly configured %s file in "
                        "your home dir to upload to a package index.",
>>>>>>> a72e07a2
                        pypi.DIST_CONFIG_FILE)
            return

        # First ask if we want to upload to pypi.
        use_pypi = package_in_pypi(package)
        if use_pypi:
            logger.info("This package is registered on PyPI.")
        else:
            logger.warn("This package is NOT registered on PyPI.")
        if self.pypiconfig.is_old_pypi_config():
            pypi_command = 'register sdist upload'
            shell_command = utils.setup_py(pypi_command)
            if use_pypi:
                default = True
                exact = False
            else:
                # We are not yet on pypi.  To avoid an 'Oops...,
                # sorry!' when registering and uploading an internal
                # package we default to False here.
                default = False
                exact = True
            if utils.ask("Register and upload to PyPI", default=default,
                         exact=exact):
                logger.info("Running: %s", shell_command)
                result = system(shell_command)
                utils.show_first_and_last_lines(result)

        # The user may have defined other servers to upload to.
        for server in self.pypiconfig.distutils_servers():
            if self.pypiconfig.create_wheel():
                commands = ('register', '-r', server, 'sdist',
                            'bdist_wheel',
                            'upload', '-r', server)
            else:
                commands = ('register', '-r', server, 'sdist',
                            'upload', '-r', server)
            shell_command = utils.setup_py(' '.join(commands))
            default = True
            exact = False
            if server == 'pypi' and not use_pypi:
                # We are not yet on pypi.  To avoid an 'Oops...,
                # sorry!' when registering and uploading an internal
                # package we default to False here.
                default = False
                exact = True
            if utils.ask("Register and upload to %s" % server,
                         default=default, exact=exact):
                logger.info("Running: %s", shell_command)
                result = system(shell_command)
                utils.show_first_and_last_lines(result)

    def _release(self):
        """Upload the release, when desired"""
        # Does the user normally want a real release?  We are
        # interested in getting a sane default answer here, so you can
        # override it in the exceptional case but just hit Enter in
        # the usual case.
        main_files = os.listdir(self.data['workingdir'])
        if 'setup.py' not in main_files and 'setup.cfg' not in main_files:
            # Neither setup.py nor setup.cfg, so this is no python
            # package, so at least a pypi release is not useful.
            # Expected case: this is a buildout directory.
            default_answer = False
        else:
            default_answer = self.pypiconfig.want_release()

        if not utils.ask("Check out the tag (for tweaks or pypi/distutils "
                         "server upload)", default=default_answer):
            return

        package = self.vcs.name
        version = self.data['version']
        logger.info("Doing a checkout...")
        self.vcs.checkout_from_tag(version)
        # ^^^ This changes directory to a temp folder.
        self.data['tagdir'] = os.path.realpath(os.getcwd())
        logger.info("Tag checkout placed in %s", self.data['tagdir'])

        # Possibly fix setup.cfg.
        if self.setup_cfg.has_bad_commands():
            logger.info("This is not advisable for a release.")
            if utils.ask("Fix %s (and commit to tag if possible)" %
                         self.setup_cfg.config_filename, default=True):
                # Fix the setup.cfg in the current working directory
                # so the current release works well.
                self.setup_cfg.fix_config()
                # Now we may want to commit this.  Note that this is
                # only really useful for subversion, as for example in
                # git you are in a detached HEAD state, which is a
                # place where a commit will be lost.
                #
                # Ah, in the case of bazaar doing a commit is actually
                # harmful, as the commit ends up on the tip, instead
                # of only being done on a tag or branch.
                #
                # So the summary is:
                #
                # - svn: NEEDED, not harmful
                # - git: not needed, not harmful
                # - hg: not needed, not harmful
                # - bzr: not needed, HARMFUL
                #
                # So for clarity and safety we should only do this for
                # subversion.
                if self.vcs.internal_filename == '.svn':
                    command = self.vcs.cmd_commit(
                        "Fixed %s on tag for release" %
                        self.setup_cfg.config_filename)
                    print system(command)
                else:
                    logger.debug("Not committing in non-svn repository as "
                                 "this is not needed or may be harmful.")

        # Run extra entry point
        self._run_hooks('after_checkout')

        if 'setup.py' in os.listdir(self.data['tagdir']):
            self._upload_distributions(package)

        # Make sure we are in the expected directory again.
        os.chdir(self.vcs.workingdir)


def datacheck(data):
    """Entrypoint: ensure that the data dict is fully documented"""
    utils.is_data_documented(data, documentation=DATA)


def main(return_tagdir=False):
    utils.parse_options()
    logging.basicConfig(level=utils.loglevel(),
                        format="%(levelname)s: %(message)s")
    releaser = Releaser()
    releaser.run()
    if return_tagdir:
        # At the end, for the benefit of fullrelease.
        return releaser.data.get('tagdir')
    else:
        tagdir = releaser.data.get('tagdir')
        if tagdir:
            logger.info("Reminder: tag checkout is in %s", tagdir)<|MERGE_RESOLUTION|>--- conflicted
+++ resolved
@@ -100,29 +100,21 @@
             sys.exit(1)
 
     def _upload_distributions(self, package):
-<<<<<<< HEAD
-        # See if creating an sdist actually works.  Also, this makes
-        # the sdist available for plugins.
-        logger.info("Making an sdist of a fresh tag checkout (in %s).",
-                    self.data['tagdir'])
-        print system(utils.setup_py('sdist'))
-        if not self.pypiconfig.is_pypi_configured():
-            logger.warn("You must have a properly configured %s file in "
-                        "your home dir to upload an sdist.",
-=======
         # See if creating an sdist (and maybe a wheel) actually works.
         # Also, this makes the sdist (and wheel) available for plugins.
         if self.pypiconfig.create_wheel():
             logger.info("Making a source distibution and wheel of a fresh "
-                        "tag checkout.")
+                        "tag checkout (in %s).",
+                        self.data['tagdir'])
             print system(utils.setup_py('sdist bdist_wheel'))
         else:
-            logger.info("Making a source distibution of a fresh tag checkout.")
+            logger.info(
+                "Making a source distibution of a fresh tag checkout. (in %s)",
+                self.data['tagdir'])
             print system(utils.setup_py('sdist'))
         if not self.pypiconfig.is_pypi_configured():
             logger.warn("You must have a properly configured %s file in "
                         "your home dir to upload to a package index.",
->>>>>>> a72e07a2
                         pypi.DIST_CONFIG_FILE)
             return
 
