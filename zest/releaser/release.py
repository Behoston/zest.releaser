# GPL, (c) Reinout van Rees
import logging
import os
import urllib2
import sys

from zest.releaser import baserelease
from zest.releaser import pypi
from zest.releaser import utils
from zest.releaser.utils import system

DATA = {
    # Documentation for self.data.  You get runtime warnings when something is
    # in self.data that is not in this list.  Embarrasment-driven
    # documentation!
    'workingdir': 'Original working directory',
    'name': 'Name of the project being released',
    'tagdir': '''Directory where the tag checkout is placed (*if* a tag
    checkout has been made)''',
    'version': "Version we're releasing",
    'tag_already_exists': "Internal detail, don't touch this :-)",
}

logger = logging.getLogger(__name__)


def package_in_pypi(package):
    """Check whether the package is registered on pypi"""
    url = 'http://pypi.python.org/simple/%s' % package
    try:
        urllib2.urlopen(url)
        return True
    except urllib2.HTTPError, e:
        logger.debug("Package not found on pypi: %s", e)
        return False


class Releaser(baserelease.Basereleaser):
    """Release the project by tagging it and optionally uploading to pypi."""

    def __init__(self):
        baserelease.Basereleaser.__init__(self)
        # Prepare some defaults for potential overriding.
        self.data.update(dict(
            # Nothing yet
        ))

    def prepare(self):
        """Collect some data needed for releasing"""
        self._grab_version()
        self._check_if_tag_already_exists()

    def execute(self):
        """Do the actual releasing"""
        self._make_tag()
        self._release()

    def _grab_version(self):
        """Just grab the version"""
        version = self.vcs.version
        if not version:
            logger.critical("No version detected, so we can't do anything.")
            sys.exit(1)
        self.data['version'] = version

    def _check_if_tag_already_exists(self):
        """Check if tag already exists and show the difference if so"""
        version = self.data['version']
        if self.vcs.tag_exists(version):
            self.data['tag_already_exists'] = True
            q = ("There is already a tag %s, show "
                 "if there are differences?" % version)
            if utils.ask(q):
                diff_command = self.vcs.cmd_diff_last_commit_against_tag(
                    version)
                print diff_command
                print system(diff_command)
        else:
            self.data['tag_already_exists'] = False

    def _make_tag(self):
        if self.data['tag_already_exists']:
            return
        cmds = self.vcs.cmd_create_tag(self.data['version'])
        if not isinstance(cmds, list):
            cmds = [cmds]
        if len(cmds) == 1:
            print "Tag needed to proceed, you can use the following command:"
        for cmd in cmds:
            print cmd
            if utils.ask("Run this command"):
                print system(cmd)
            else:
                # all commands are needed in order to proceed normally
                print "Please create a tag for %s yourself and rerun." % \
                    (self.data['version'],)
                sys.exit(1)
        if not self.vcs.tag_exists(self.data['version']):
            print "\nFailed to create tag %s!" % (self.data['version'],)
            sys.exit(1)

<<<<<<< HEAD
    def _upload_distributions(self, package):
        # See if creating an sdist actually works.  Also, this makes
        # the sdist available for plugins.
        logger.info("Making an egg of a fresh tag checkout.")
        print system(utils.setup_py('sdist'))
        if not self.pypiconfig.is_pypi_configured():
=======
    def _upload_distributions(self, package, pypiconfig):
        # See if creating an sdist (and maybe a wheel) actually works.
        # Also, this makes the sdist (and wheel) available for plugins.
        logger.info("Making an egg of a fresh tag checkout.")
        if pypiconfig.create_wheel():
            print system(utils.setup_py('sdist bdist_wheel'))
        else:
            print system(utils.setup_py('sdist'))
        if not pypiconfig.is_pypi_configured():
>>>>>>> 77269e72
            logger.warn("You must have a properly configured %s file in "
                        "your home dir to upload an egg.",
                        pypi.DIST_CONFIG_FILE)
            return

        # First ask if we want to upload to pypi, which should always
        # work, also without collective.dist.
        use_pypi = package_in_pypi(package)
        if use_pypi:
            logger.info("This package is registered on PyPI.")
        else:
            logger.warn("This package is NOT registered on PyPI.")
        if self.pypiconfig.is_old_pypi_config():
            pypi_command = 'register sdist upload'
            shell_command = utils.setup_py(pypi_command)
            if use_pypi:
                default = True
                exact = False
            else:
                # We are not yet on pypi.  To avoid an 'Oops...,
                # sorry!' when registering and uploading an internal
                # package we default to False here.
                default = False
                exact = True
            if utils.ask("Register and upload to PyPI", default=default,
                         exact=exact):
                logger.info("Running: %s", shell_command)
                result = system(shell_command)
                utils.show_first_and_last_lines(result)

        # If collective.dist is installed (or we are using
        # python2.6 or higher), the user may have defined
        # other servers to upload to.
        for server in self.pypiconfig.distutils_servers():
            if pypi.new_distutils_available():
                if pypiconfig.create_wheel():
                    commands = ('register', '-r', server, 'sdist',
                                'bdist_wheel',
                                'upload', '-r', server)
                else:
                    commands = ('register', '-r', server, 'sdist',
                                'upload', '-r', server)
            else:
                # This would be logical, given the lines above:
                # commands = ('mregister', '-r', server, 'sdist',
                #            'mupload', '-r', server)
                # But according to the collective.dist documentation
                # it should be this (with just one '-r'):
                commands = ('mregister', 'sdist',
                            'mupload', '-r', server)
            shell_command = utils.setup_py(' '.join(commands))
            default = True
            exact = False
            if server == 'pypi' and not use_pypi:
                # We are not yet on pypi.  To avoid an 'Oops...,
                # sorry!' when registering and uploading an internal
                # package we default to False here.
                default = False
                exact = True
            if utils.ask("Register and upload to %s" % server,
                         default=default, exact=exact):
                logger.info("Running: %s", shell_command)
                result = system(shell_command)
                utils.show_first_and_last_lines(result)

    def _release(self):
        """Upload the release, when desired"""
        # Does the user normally want a real release?  We are
        # interested in getting a sane default answer here, so you can
        # override it in the exceptional case but just hit Enter in
        # the usual case.
        main_files = os.listdir(self.data['workingdir'])
        if 'setup.py' not in main_files and 'setup.cfg' not in main_files:
            # Neither setup.py nor setup.cfg, so this is no python
            # package, so at least a pypi release is not useful.
            # Expected case: this is a buildout directory.
            default_answer = False
        else:
            default_answer = self.pypiconfig.want_release()

        if not utils.ask("Check out the tag (for tweaks or pypi/distutils "
                         "server upload)", default=default_answer):
            return

        package = self.vcs.name
        version = self.data['version']
        logger.info("Doing a checkout...")
        self.vcs.checkout_from_tag(version)
        self.data['tagdir'] = os.path.realpath(os.getcwd())
        logger.info("Tag checkout placed in %s", self.data['tagdir'])

        # Possibly fix setup.cfg.
        if self.setup_cfg.has_bad_commands():
            logger.info("This is not advisable for a release.")
            if utils.ask("Fix %s (and commit to tag if possible)" %
                         self.setup_cfg.config_filename, default=True):
                # Fix the setup.cfg in the current working directory
                # so the current release works well.
                self.setup_cfg.fix_config()
                # Now we may want to commit this.  Note that this is
                # only really useful for subversion, as for example in
                # git you are in a detached HEAD state, which is a
                # place where a commit will be lost.
                #
                # Ah, in the case of bazaar doing a commit is actually
                # harmful, as the commit ends up on the tip, instead
                # of only being done on a tag or branch.
                #
                # So the summary is:
                #
                # - svn: NEEDED, not harmful
                # - git: not needed, not harmful
                # - hg: not needed, not harmful
                # - bzr: not needed, HARMFUL
                #
                # So for clarity and safety we should only do this for
                # subversion.
                if self.vcs.internal_filename == '.svn':
                    command = self.vcs.cmd_commit(
                        "Fixed %s on tag for release" %
                        self.setup_cfg.config_filename)
                    print system(command)
                else:
                    logger.debug("Not committing in non-svn repository as "
                                 "this is not needed or may be harmful.")

        # Run extra entry point
        self._run_hooks('after_checkout')

        if 'setup.py' in os.listdir(self.data['tagdir']):
            self._upload_distributions(package)

        # Make sure we are in the expected directory again.
        os.chdir(self.vcs.workingdir)


def datacheck(data):
    """Entrypoint: ensure that the data dict is fully documented"""
    utils.is_data_documented(data, documentation=DATA)


def main(return_tagdir=False):
    utils.parse_options()
    logging.basicConfig(level=utils.loglevel(),
                        format="%(levelname)s: %(message)s")
    releaser = Releaser()
    releaser.run()
    if return_tagdir:
        # At the end, for the benefit of fullrelease.
        return releaser.data.get('tagdir')
    else:
        tagdir = releaser.data.get('tagdir')
        if tagdir:
            logger.info("Reminder: tag checkout is in %s", tagdir)<|MERGE_RESOLUTION|>--- conflicted
+++ resolved
@@ -99,26 +99,19 @@
             print "\nFailed to create tag %s!" % (self.data['version'],)
             sys.exit(1)
 
-<<<<<<< HEAD
     def _upload_distributions(self, package):
-        # See if creating an sdist actually works.  Also, this makes
-        # the sdist available for plugins.
-        logger.info("Making an egg of a fresh tag checkout.")
-        print system(utils.setup_py('sdist'))
-        if not self.pypiconfig.is_pypi_configured():
-=======
-    def _upload_distributions(self, package, pypiconfig):
         # See if creating an sdist (and maybe a wheel) actually works.
         # Also, this makes the sdist (and wheel) available for plugins.
-        logger.info("Making an egg of a fresh tag checkout.")
-        if pypiconfig.create_wheel():
+        if self.pypiconfig.create_wheel():
+            logger.info("Making a source distibution and wheel of a fresh "
+                        "tag checkout.")
             print system(utils.setup_py('sdist bdist_wheel'))
         else:
+            logger.info("Making a source distibution of a fresh tag checkout.")
             print system(utils.setup_py('sdist'))
-        if not pypiconfig.is_pypi_configured():
->>>>>>> 77269e72
+        if not self.pypiconfig.is_pypi_configured():
             logger.warn("You must have a properly configured %s file in "
-                        "your home dir to upload an egg.",
+                        "your home dir to upload to a package index.",
                         pypi.DIST_CONFIG_FILE)
             return
 
@@ -152,7 +145,7 @@
         # other servers to upload to.
         for server in self.pypiconfig.distutils_servers():
             if pypi.new_distutils_available():
-                if pypiconfig.create_wheel():
+                if self.pypiconfig.create_wheel():
                     commands = ('register', '-r', server, 'sdist',
                                 'bdist_wheel',
                                 'upload', '-r', server)
